﻿# CanPMSense Firmware
**CBUS CAN point motor driver with current sense**

This project provides the firmware for a Microchip PIC18F based CBUS module that drives up to four
slow-motion (motor, rather than solenoid) model railway point motors.

CanPMSense is based on version 2d of the [CbusLibXC8](https://github.com/Syspixie/CbusLibXC8) library.
It is written for the Microchip XC8 compiler, and targets PIC18F25K83 processors.

*As a design exercise, CanPMSense shows how a project can be built on the CbusLibXC8 library.
The project provides four additional files:* canpmsense.c *and* canpmsense.h *for the majority of the
application code, plus* adcc.c *and* adcc.h *for the ADC peripheral interface.  Only two of the library
files require modification:* module.c *to uncomment calls to the application routines, and*
moduledefs.h *to set the major application parameters.*

**********

# Revision History

<<<<<<< HEAD
**Please note: I am currently working on a couple of changes: event consumption and production (specifically, the ability to produce short events); flexible 'resting'/'stall' modes (power off, power on, or braking).  Version 1b will be along shortly...**
=======
### Version 1b
Added support for different point motor stop modes (power on; power off; brake).

Modified event handling: removed default events; added support for learned
produced events ('happenings'); rationalised event variable usage.
>>>>>>> 45d124f2

### Version 1a
Initial version.

**********

# Hardware Description

[Circuit diagram](Module/CanPMSense.pdf).

The module follows [MERG CBUS](https://merg.org.uk/resources/cbus) CAN module convention, and is
powered by 12V DC from the CBUS connector. The point motors have a separate 12V DC supply.

The module has been tested with DCCconcepts Cobalt Classic Ω Analog point motors.  These work best
on about 9V, so the 12V motor supply is stepped down with 9V regulators for each motor.  At 9V the
point motors draw about 30mA whilst moving, and 60mA when stalled at the end position.

Each motor has an H-bridge driver, and a current sense amplifier.

For each point motor, the processor has:
- Two outputs, each driving the motor in a different direction; when both outputs are off,
the motor stops.
- An analog input connected to the current sense amplifier, which provides an ADC reading
proportional to the current drawn by the motor.

**********

# Basic Firmware Functionality

- A state model monitors the position and operation of each point motor.
- Current sense feedback is used to determine whether the point motor is moving,
has stopped moving, or is even connected at all.
- When a point motor stops, the program can retain the drive current (to ensure the
point blades don't move), turn the drive current off (to save power), or put the drive
into 'brake' mode (power off, and motor connections shorted to resist movement).
- On start-up, each point motor, in sequence or in parallel, can be driven to its
last known position (as stored in EEPROM).
- Point motors can be instructed to move individually by paired events (one for each
position).  They can also be instructed in combination with a single event -
e.g. PM1 to A, PM2 to B and PM4 to A.

### Notes

- The current sense ADC inputs are filtered with an exponential (low-pass) filter,
followed by a glitch filter, to minimise the effects of variations in motor current.
- Each point motor is defined with 'active' and 'stall' ADC readings.  These are
used to calculate the thresholds used to determine the motor's movements.  They
allow the use of point motors that, upon reaching the target position, stall with
a high current, as well as those that turn themselves off.

**********

# CBUS Functionality
 
- Standard interface with SLiM and FLiM LEDs and a mode button.
- Designed for FLiM mode, configured using the FLiM Configuration Utility (FCU).
- Responds to single and paired events for each point motor, and also to
events controlling multiple point motors.
- Produces single and paired events for each point motor when the target position
is reached.
- Responds to Start of Day (SoD) event.
- Node variables control:
  - ADC settings for each point motor.
  - Stop mode for each point motor.
  - Start-up behaviour.
  - Generation of debug data messages.
- Bootloader support.<|MERGE_RESOLUTION|>--- conflicted
+++ resolved
@@ -17,15 +17,11 @@
 
 # Revision History
 
-<<<<<<< HEAD
-**Please note: I am currently working on a couple of changes: event consumption and production (specifically, the ability to produce short events); flexible 'resting'/'stall' modes (power off, power on, or braking).  Version 1b will be along shortly...**
-=======
 ### Version 1b
 Added support for different point motor stop modes (power on; power off; brake).
 
 Modified event handling: removed default events; added support for learned
 produced events ('happenings'); rationalised event variable usage.
->>>>>>> 45d124f2
 
 ### Version 1a
 Initial version.
