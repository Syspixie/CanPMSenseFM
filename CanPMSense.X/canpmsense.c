/**
 * @file CanPMSense canpmsense.c
 * @copyright (C) 2022 Konrad Orlowski     <syspixie@gmail.com>
 * 
 *  CanPMSense is licensed under the:
 *      Creative Commons Attribution-NonCommercial-ShareAlike 4.0
 *      International License.
 *  To view a copy of this license, visit:
 *      http://creativecommons.org/licenses/by-nc-sa/4.0/
 *  Postal address: Creative Commons, PO Box 1866, Mountain View, CA 94042, USA
 * 
 * License summary:
 * 
 *  You are free to:
 *      Share, copy and redistribute the material in any medium or format;
 *      Adapt, remix, transform, and build upon the material.
 *  The licensor cannot revoke these freedoms as long as you follow the license
 *  terms.
 *
 *  Attribution: You must give appropriate credit, provide a link to the
 *  license, and indicate if changes were made. You may do so in any reasonable
 *  manner, but not in any way that suggests the licensor endorses you or your
 *  use.
 * 
 *  NonCommercial: You may not use the material for commercial purposes. **(see
 *  note below)
 *
 *  ShareAlike: If you remix, transform, or build upon the material, you must
 *  distribute your contributions under the same license as the original.
 *
 *  No additional restrictions: You may not apply legal terms or technological
 *  measures that legally restrict others from doing anything the license
 *  permits.
 * 
 * ** For commercial use, please contact the original copyright holder(s) to
 * agree licensing terms.
 * 
 *  This software is distributed in the hope that it will be useful, but WITHOUT
 *  ANY WARRANTY; without even the implied warranty of MERCHANTABILITY or
 *  FITNESS FOR A PARTICULAR PURPOSE.
 * 
 *******************************************************************************
 * 
 * CanPMSense is the firmware for a point motor driver module which uses
 * current sense feedback as part of the control system.
 * 
 * Designed primarily for driving analog point motors that don't have an
 * automatic cutoff when the target position is reached (often called 'stall'
 * motors), but will work equally well with those that do.
 * 
 * The module is Model Electronic Railway Group (MERG) CBUS compatible.  The
 * software is based on the CbusLibXC8 library.  It was developed using the
 * Microchip XC8 compiler and MPLAB X IDE, and targets PIC18F MCUs with built-in
 * CAN bus peripherals.
 * 
 * CbusLibXC8: https://github.com/Syspixie/CbusLibXC8
 * MERG CBUS: https://www.merg.org.uk/resources/cbus
 */

/**
 * Application specific code for CanPMSense.
 * 
 * @author Konrad Orlowski
 * @date December 2022
 */


#include "canpmsense.h"
#include "millis.h"
#include "eeprom.h"
#include "flash.h"
#include "event.h"
#include "module.h"
#include "adcc.h"


#define NUM_PM 4                // Number of point motors
#define PM_UPDATE_MS 10         // 10ms between PM updates
#define PM_DETECT_THRESHOLD 20  // 0.5mA detection threshold
#define PM_DETECTED_MS 25       // 25ms for PM to be detected
#define PM_MOVING_MS 200        // 200ms for PM to start moving
#define PM_TIMEOUT_MS 4000      // 4s for PM to complete move

#define NO_INDEX 0xFF           // No event index
#define EV1_HAPPENING 0         // Produced event
#define EV1_SIMPLE_ACTION 1     // Simple action event
#define EV1_MULTI_ACTION 2      // Multi-action event
#define EV1_SOD 255             // Stat of Day event

#define DEBUG_MS 250            // 250ms between debug messages

// Point motor state
typedef enum {
    pmStateUnknown,             // Unknown position
    pmStateA,                   // Position A
    pmStateB,                   // Position B
    pmStateActivate,            // Waiting to be activated
    pmStateActivated,           // Set to move
    pmStateDetected,            // Presence detected
    pmStateMoving,              // Confirmed moving
    pmStateAtTarget             // At target (stalled or off)
} pmState_t;

// Point motor flags
typedef union {
    struct {
        unsigned stallMode : 1; // Checking for stall
        unsigned events : 1;    // Generate produced events
    };
    uint8_t byte;
} pmFlags_t;

// Point motor data
typedef struct {
    uint8_t adcChan;            // ADC channel for feedback
    pmState_t state;            // Current state
    pmState_t startingState;    // Starting state when moving
    pmState_t targetState;      // Target state when moving
    uint16_t moveStarted;       // Time move started
    uint16_t adcThreshold;      // ADC threshold
    uint16_t adcReading;        // Last ADC reading
    uint8_t shift;              // Debounce shift register
    pmFlags_t flags;            // Flags
} pm_t;

// Point motor driver static mode
typedef enum {
    nvPMStaticOff,              // Drive turned off
    nvPMStaticOn,               // Drive stall
    nvPMStaticBrake             // Drive turned off in brake mode
} nvPMStatic_t;

// Point motor node variable data
typedef struct {
    uint16_t adcActive;         // ADC reading for PM moving
    uint16_t adcInactive;       // ADC reading for PM not moving
    nvPMStatic_t staticMode;    // Driver static mode
} nvPMData_t;

// General node variable flags
typedef union {
    struct {
        unsigned startupActivate : 1;       // Activate PMs at startup
        unsigned activateSequential : 1;    // Activate PMs in sequence (rather than in parallel)
        unsigned activateToA : 1;           // Activate PMs to A...
        unsigned toAWhenUnknown : 1;        // ... but only when unknown
    };
    uint8_t byte;
} nvFlags_t;

// Node variables
typedef struct {
    nvPMData_t pmData[NUM_PM];  // Point motor data
    nvFlags_t flags;            // General flags
    uint8_t debugPM;            // Debug
} appNV_t;


// NVs in FLASH memory
extern const appNV_t appNV __at(NODE_VAR_ADDRESS);


// PM data
pm_t pointMotor[NUM_PM] = {
    {channel_Fb1, pmStateActivate, pmStateUnknown, pmStateUnknown, 0, 0, 0, 0, {.byte = 0}},
    {channel_Fb2, pmStateActivate, pmStateUnknown, pmStateUnknown, 0, 0, 0, 0, {.byte = 0}},
    {channel_Fb3, pmStateActivate, pmStateUnknown, pmStateUnknown, 0, 0, 0, 0, {.byte = 0}},
    {channel_Fb4, pmStateActivate, pmStateUnknown, pmStateUnknown, 0, 0, 0, 0, {.byte = 0}}
};

bool updateAdccValues = false;  // Set by ISR to indicate update required
uint16_t lastDebug = 0;         // Time of last debug message
uint8_t activating = 0;         // PM activation state

uint8_t pmx;                    // PM index (0 to NUM_PM - 1)
pm_t* pm;                       // Pointer to PM data corresponding to pmx

// Produced events (happenings)
uint8_t atAHappenings[NUM_PM] = {NO_INDEX, NO_INDEX, NO_INDEX, NO_INDEX};
uint8_t atBHappenings[NUM_PM] = {NO_INDEX, NO_INDEX, NO_INDEX, NO_INDEX};


/**
 * Initialise EEPROM.
 * 
 * @param init Flag indicating EEPROM is uninitialised or wrong version.
 */
void appResetEeprom(bool init) {

    // Initialise application non-volatile values
    writeEeprom8(0, pmStateUnknown);    // Last known state of PM 1
    writeEeprom8(1, pmStateUnknown);    // Last known state of PM 2
    writeEeprom8(2, pmStateUnknown);    // Last known state of PM 3
    writeEeprom8(3, pmStateUnknown);    // Last known state of PM 4
}

/**
 * Initialise FLASH (events & node variables).
 * 
 * @param init Flag indicating FLASH is uninitialised or wrong version.
 * 
 * @note The calling routine calls flushFlashCache() after calling this routine.
 */
void appResetFlash(bool init) {

    // Alternate Tortoise and Cobalt point motors (... why not?)

    // Initialise application node variables
    for (pmx = 0; pmx < NUM_PM; pmx += 2) {     // PM 1 & 3
        writeFlashCached16((flashAddr_t) &appNV.pmData[pmx].adcActive, NV_TORTOISE_ACTIVE);
        writeFlashCached16((flashAddr_t) &appNV.pmData[pmx].adcInactive, NV_TORTOISE_INACTIVE);
        writeFlashCached8((flashAddr_t) &appNV.pmData[pmx].staticMode, nvPMStaticOn);
    }
    for (pmx = 1; pmx < NUM_PM; pmx += 2) {     // PM 2 & 4
        writeFlashCached16((flashAddr_t) &appNV.pmData[pmx].adcActive, NV_COBALT_ACTIVE);
        writeFlashCached16((flashAddr_t) &appNV.pmData[pmx].adcInactive, NV_COBALT_INACTIVE);
        writeFlashCached8((flashAddr_t) &appNV.pmData[pmx].staticMode, nvPMStaticOff);
    }
    // Sequential PM activation
    writeFlashCached8((flashAddr_t) &appNV.flags.byte, 0b00001111);
    // No debug messages
    writeFlashCached8((flashAddr_t) &appNV.debugPM, 0);
}

/**
 * Initialises I/O ports
 */
static void initAppPorts() {
    
    // Clear TRIS for outputs
    TRISA &= 0b11100101;    // A4:Err A3:EnB2 A1:EnB1
    TRISB &= 0b11011101;    // B5:EnA1 B1:EnA2
    TRISC &= 0b00001111;    // C7:EnB3 C6:EnA3 C5:EnB4 C4:EnA4

    // Set ANSEL for analog inputs
    ANSELA |= 0b00100001;   // A5:Fb4 A0:Fb1
    ANSELB |= 0b00010001;   // B4:Fb2 B0:Fb3
    ANSELC |= 0b00000000;

    // Clear WPU for outputs and analog inputs
    WPUA &= 0b11000100;     // A5:Fb4 A4:Err A3:EnB2 A1:EnB1 A0:Fb1
    WPUB &= 0b11001100;     // B5:EnA1 B4:Fb2 B1:EnA2 B0:Fb3
    WPUC &= 0b00001111;     // C7:EnB3 C6:EnA3 C5:EnB4 C4:EnA4
}

/**
 * Initialises the application.
 */
void appInit() {

    initAppPorts();
    initAdcc();

    // PM activation at startup
    nvFlags_t nvFlags = {.byte = readFlashCached8((flashAddr_t) &appNV.flags)};
    if (nvFlags.startupActivate) {
        activating = (nvFlags.activateSequential) ? 1 : NUM_PM + 1;
    }

    // Initialise happenings
    uint8_t ev;
    for (uint8_t eventIndex = 0; eventIndex < MAX_NUM_EVENTS; ++eventIndex) {

        // Get and check EV1
        uint8_t err = getEventVarValue(eventIndex, 0, &ev);
        if (err || ev != EV1_HAPPENING) continue;

        // Get EV2
        err = getEventVarValue(eventIndex, 1, &ev);
        if (err) continue;
        uint8_t ah = ev - 1;    // 0..7

        // PM index
        pmx = ah >> 1;
        if (pmx >= NUM_PM) continue;

        // Update happenings
        if (ah & 0b00000001) {
            atBHappenings[pmx] = eventIndex;
        } else {
            atAHappenings[pmx] = eventIndex;
        }
    }
}

/**
 * Starts PM movement by setting state to activated.
 * 
 * @pre pmx and pm
 * @param targetState The state that the PM is moving to.
 */
static void setActivated(pmState_t targetState) {

    pm->startingState = pm->state;
    pm->targetState = targetState;

    uint16_t nvActive = readFlashCached16((flashAddr_t) &appNV.pmData[pmx].adcActive);
    uint16_t nvInactive = readFlashCached16((flashAddr_t) &appNV.pmData[pmx].adcInactive);
    pm->adcThreshold = (nvActive + nvInactive) / 2;
    pm->flags.stallMode = (nvInactive > nvActive) ? 1 : 0;

    pm->state = pmStateActivated;
    pm->moveStarted = getMillisShort();
}

/**
 * Sets PM driver off.
 * 
 * @pre pmx
 */
static void driverOff() {

    switch (pmx) {
        case 0: {
            EnA1_SetLow();
            EnB1_SetLow();
        } break;
        case 1: {
            EnA2_SetLow();
            EnB2_SetLow();
        } break;
        case 2: {
            EnA3_SetLow();
            EnB3_SetLow();
        } break;
        case 3: {
            EnA4_SetLow();
            EnB4_SetLow();
        } break;
    }
}

/**
 * Sets PM driver to 'A'.
 * 
 * @pre pmx
 */
static void driveToA() {

    switch (pmx) {
        case 0: {
            EnB1_SetLow();
            EnA1_SetHigh();
        } break;
        case 1: {
            EnB2_SetLow();
            EnA2_SetHigh();
        } break;
        case 2: {
            EnB3_SetLow();
            EnA3_SetHigh();
        } break;
        case 3: {
            EnB4_SetLow();
            EnA4_SetHigh();
        } break;
    }
}

/**
 * Sets PM driver to 'B'.
 * 
 * @pre pmx
 */
static void driveToB() {

    switch (pmx) {
        case 0: {
            EnA1_SetLow();
            EnB1_SetHigh();
        } break;
        case 1: {
            EnA2_SetLow();
            EnB2_SetHigh();
        } break;
        case 2: {
            EnA3_SetLow();
            EnB3_SetHigh();
        } break;
        case 3: {
            EnA4_SetLow();
            EnB4_SetHigh();
        } break;
    }
}

/**
 * Sets PM driver brake.
 * 
 * @pre pmx
 */
static void driverBrake() {

    switch (pmx) {
        case 0: {
            EnA1_SetHigh();
            EnB1_SetHigh();
        } break;
        case 1: {
            EnA2_SetHigh();
            EnB2_SetHigh();
        } break;
        case 2: {
            EnA3_SetHigh();
            EnB3_SetHigh();
        } break;
        case 3: {
            EnA4_SetHigh();
            EnB4_SetHigh();
        } break;
    }
}

/**
 * Initiates a PM move to 'A'.
 * 
 * @pre pmx and pm
 */
static void moveToA() {

    setActivated(pmStateA);

    // Turn on driver
    driveToA();
}

/**
 * Initiates a PM move to 'B'.
 * 
 * @pre pmx and pm
 */
static void moveToB() {

    setActivated(pmStateB);

    // Turn on driver
    driveToB();
}

/**
 * Stops PM movement.
 * 
 * @pre pmx and pm
 * @param atTarget True if at, or assumed to be at, target
 * @param events True to allow produce events
 * 
 * @note Final state is written to EEPROM.
 */
static void stopMove(bool atTarget, bool events) {
<<<<<<< HEAD

    pmState_t finalState;
    if (atTarget) {

=======

    pmState_t finalState;
    if (atTarget) {

>>>>>>> 8a03bcaf
        finalState = pm->targetState;

        nvPMStatic_t nvStaticMode = readFlashCached8((flashAddr_t) &appNV.pmData[pmx].staticMode);
        if (nvStaticMode == nvPMStaticOff) {
            // Turn off driver
            driverOff();
        } else if (nvStaticMode == nvPMStaticBrake) {
            // Set driver brake
            driverBrake();
        } else {
            // Do nothing; leave driver running (stalled)
        }

    } else {

        finalState = pm->startingState;

        // Turn off driver
        driverOff();
    }
    pm->state = finalState;

    // Save this as the last known state
    pmState_t s = readEeprom8(pmx);
    if (s != finalState) writeEeprom8(pmx, finalState);

    // Generate ON events, having arrived
    if (events && pm->flags.events) {
        uint8_t eventIndex = (finalState == pmStateA) ? atAHappenings[pmx]
                : (finalState == pmStateB) ? atBHappenings[pmx]
                : NO_INDEX;
        if (eventIndex != NO_INDEX) produceEvent(true, eventIndex);
    }
}

/**
 * Reads the ADC data for a PM.  Stops the PM if inactive, when target reached,
 * or when timed out.
 * 
 * @pre pmx and pm
 */
static void process() {

    // Done if PM static
    if (pm->state < pmStateActivated) return;

    // Get channel ADC reading
    pm->adcReading = adccRead(pm->adcChan);

    // Get time since started moving
    uint16_t m = getMillisShort() - pm->moveStarted;

    if (pm->state == pmStateActivated) {

        // Check for active current
        if (pm->adcReading >= PM_DETECT_THRESHOLD) {

            // Detected
            pm->state = pmStateDetected;
            pm->shift = 0;

        // Give up waiting?
        } else if (m > PM_DETECTED_MS) {

            stopMove(false, false);             // Never got started
            return;
        }

    } else if (pm->state == pmStateDetected) {

        // Debounce threshold pass
        pm->shift <<= 1;
        if (pm->flags.stallMode) {
            if (pm->adcReading < pm->adcThreshold) pm->shift |= 1;
        } else {
            if (pm->adcReading >= pm->adcThreshold) pm->shift |= 1;
        }
        if (pm->shift == 0xFF) {

            // Moving
            pm->state = pmStateMoving;
            pm->shift = 0;

            // Generate OFF events
            if (pm->flags.events) {
                uint8_t eventIndex = (pm->startingState == pmStateA) ? atAHappenings[pmx]
                        : (pm->startingState == pmStateB) ? atBHappenings[pmx]
                        : NO_INDEX;
                if (eventIndex != NO_INDEX) produceEvent(false, eventIndex);
            }

        // Give up waiting?
        } else if (m > PM_MOVING_MS) {

            stopMove(true, false);              // Probably already at target
            return;
        }

    } else if (pm->state == pmStateMoving) {

        // Debounce threshold pass
        pm->shift <<= 1;
        if (pm->flags.stallMode) {
            if (pm->adcReading >= pm->adcThreshold) pm->shift |= 1;
        } else {
            if (pm->adcReading < pm->adcThreshold) pm->shift |= 1;
        }
        if (pm->shift == 0xFF) {

            stopMove(true, true);               // Confirmed reached target
            return;

        // Give up waiting?
        } else if (m > PM_TIMEOUT_MS) {

            stopMove(true, false);              // Hopefully reached target
            return;
        }
    }
}

/**
 * Activation.  Gets the PM to a confirmed known state if possible.
 * 
 * @pre pmx and pm
 */
static void activate() {

    pmState_t s = pmStateUnknown;
    pmState_t sDef = pmStateUnknown;

    // Get any defined position
    nvFlags_t nvFlags = {.byte = readFlashCached8((flashAddr_t) &appNV.flags)};
    if (nvFlags.activateToA) {
        if (nvFlags.toAWhenUnknown) {
            sDef = pmStateA;    // To A when unknown
        } else {
            s = pmStateA;       // To A regardless
        }
    }

    if (s == pmStateUnknown) s = readEeprom8(pmx);  // ...or use last known position
    if (s == pmStateUnknown) s = sDef;              // ...or use default position
    pm->state = s;

    if (s == pmStateA) {
        moveToA();
    } else if (s == pmStateB) {
        moveToB();
    }
    pm->flags.events = 0;   // No events
}

/**
 * Main application processing.
 */
void appProcess() {

    if (!updateAdccValues) return;      // Set every UPDATE_MS by ISR
    updateAdccValues = false;

    // PM activation
    if (activating) {

        // Parallel activation...
        if (activating > NUM_PM) {
            activating = 0;

            for (pmx = 0; pmx < NUM_PM; ++pmx) {
                pm = &pointMotor[pmx];

                activate();
            }

        // Sequential PM initialisation...
        } else {

            pmx = activating - 1;
            pm = &pointMotor[pmx];

            if (pm->state == pmStateActivate) activate();

            // If no longer activated or moving, activation is complete
            if (pm->state < pmStateActivated) {
                if (++activating > NUM_PM) activating = 0;     // Next PM, or done
            }
        }
    }

    // Process all PMs
    for (pmx = 0; pmx < NUM_PM; ++pmx) {
        pm = &pointMotor[pmx];

        process();
    }
}

/**
 * Get an event variable value.
 * 
 * @param  eventIndex Event index.
 * @param varIndex Event variable index.
 * @return Event variable value or, if error, 0.
 */
static uint8_t getEV(uint8_t eventIndex, uint8_t varIndex) {

    uint8_t ev = 0;
    getEventVarValue(eventIndex, varIndex, &ev);
    return ev;
}

/**
 * Simple action event.
 * 
 * @param eventIndex Index of event.
 * @param onEvent True if ON; false if OFF
 * 
 * EV1  EV1_SIMPLE_ACTION
 * EV2  Action/Happening number [1..8]
 * EV3  Ignored
 */
static void simpleActionEvent(uint8_t eventIndex, bool onEvent) {

    // EV2 (varIndex 1) is Action/Happening number [1..8]
    uint8_t ah = getEV(eventIndex, 1) - 1;  // 0..7

    // PM index
    pmx = ah >> 1;
    if (pmx >= NUM_PM) return;
    pm = &pointMotor[pmx];

    bool toB = (ah & 0b00000001);
    if (!onEvent) toB = !toB;   // OFF event reverses target
    if (toB) {
        moveToB();
    } else {
        moveToA();
    }
    pm->flags.events = 1;       // Generate events on completion
}

/**
 * Multi-action event.
 * 
 * @param eventIndex Index of event.
 * @param onEvent True if ON; false if OFF
 * 
 * EV1  EV1_MULTI_ACTION
 * EV2  ON actions
 * EV3  OFF actions
 * 
 * Actions
 *      bit 0..3    0: indexed PM no movement
 *                  1: indexed PM move
 *      bit 4..7    0: default direction (ON action to A; OFF action to B)
 *                  1: reverse direction (ON action to B; OFF action to A)
 */
static void multiActionEvent(uint8_t eventIndex, bool onEvent) {

    uint8_t varIndex;
    uint8_t invert;

    if (onEvent) {
        // ON event
        varIndex = 1;       // EV2
        invert = 0b0000;
    } else {
        // OFF event
        varIndex = 2;       // EV3
        invert = 0b1111;    // Invert reverse bits to mean the same as ON event
    }

    // Get move bits & reverse bits; initialise bit mask
    uint8_t mov = getEV(eventIndex, varIndex);
    uint8_t rev = (mov >> 4) ^ invert;
    uint8_t mask = 0b00000001;

    for (pmx = 0; pmx < NUM_PM; ++pmx) {

        // Determine required movement (if any)
        if (mov & mask) {
            pm = &pointMotor[pmx];

            if (rev & mask) {
                moveToB();
            } else {
                moveToA();
            }
            pm->flags.events = 1;       // Generate events on completion
        }

        // Next PM
        mask <<= 1;
    }
}

/**
 * Start of Day (SoD) event.
 * 
 * @note ON events only
 * 
 * EV1  EV1_SOD
 * EV2  Ignored
 * EV3  Ignored
 */
static void sodEvent() {

    for (pmx = 0; pmx < NUM_PM; ++pmx) {
        pm = &pointMotor[pmx];

        uint8_t eventIndex = (pm->state == pmStateA) ?  atAHappenings[pmx]
                : (pm->state == pmStateB) ?  atBHappenings[pmx]
                : NO_INDEX;
        if (eventIndex != NO_INDEX) produceEvent(true, eventIndex);
    }
}

/**
 * Processes incoming events.
 * 
 * @pre cbusMsg[] incoming message.
 * @param eventIndex Index of event.
 */
void appProcessCbusEvent(uint8_t eventIndex) {

    // Ignore events during activation
    if (activating) return;

    // Get EV1 (varIndex 0)
    uint8_t ev1 = getEV(eventIndex, 0);

    // Determine if ON or OFF event
    bool onEvent = !(cbusMsg[0] & 0b00000001);

    if (ev1 == EV1_SIMPLE_ACTION) {
        simpleActionEvent(eventIndex, onEvent);
    } else if (ev1 == EV1_MULTI_ACTION) {
        multiActionEvent(eventIndex, onEvent);
    } else if (ev1 == EV1_SOD) {
        if (onEvent) sodEvent();
    }
}

/**
 * Sends periodic debug messages if required.
 * 
 * @return 0 no response; >0 send response; <0 cmderr.
 * @post cbusMsg[] response.
 */
int8_t appGenerateCbusMessage() {

    // Debug...
    uint8_t nvDebugPM = readFlashCached8((flashAddr_t) &appNV.debugPM);
    if (nvDebugPM > 0) {

        uint16_t t = getMillisShort();
        if (t - lastDebug >= DEBUG_MS) {
            lastDebug = t;

            cbusMsg[0] = OPC_ACDAT;

            if (nvDebugPM <= NUM_PM) {
                pm_t* p = &pointMotor[nvDebugPM - 1];

                cbusMsg[3] = p->state;
                cbusMsg[4] = ((bytes16_t) p->adcThreshold).valueH;
                cbusMsg[5] = ((bytes16_t) p->adcThreshold).valueL;
                cbusMsg[6] = ((bytes16_t) p->adcReading).valueH;
                cbusMsg[7] = ((bytes16_t) p->adcReading).valueL;

            } else {

                cbusMsg[3] = activating;
                cbusMsg[4] = pointMotor[0].state;
                cbusMsg[5] = pointMotor[1].state;
                cbusMsg[6] = pointMotor[2].state;
                cbusMsg[7] = pointMotor[3].state;
            }

            return 1;
        }
    }

    return 0;
}

/**
 * Called when entering FLiM mode.
 */
//void appEnterFlimMode() {
//}

/**
 * Called when leaving FLiM mode.
 */
//void appLeaveFlimMode() {
//}

/**
 * Called when a node variable change is requested.
 * 
 * @param varIndex Index of node variable.
 * @param curValue Current NV value.
 * @param newValue New NV value.
 * @return false to reject change (e.g invalid value).
 */
//bool appValidateNodeVar(uint8_t varIndex, uint8_t curValue, uint8_t newValue) {
//
//    return true;
//}

/**
 * Called when a node variable change has been made.
 * 
 * @param varIndex Index of node variable.
 * @param oldValue Old NV value.
 * @param curValue Current NV value.
 */
//void appNodeVarChanged(uint8_t varIndex, uint8_t oldValue, uint8_t curValue) {
//}

/**
 * Called when an event variable change is requested.
 * 
 * @param eventIndex Index of event.
 * @param varIndex Index of event variable.
 * @param curValue Current EV value.
 * @param newValue New EV value.
 * @return false to reject change (e.g invalid value).
 */
//bool appValidateEventVar(uint8_t eventIndex, uint8_t varIndex, uint8_t curValue, uint8_t newValue) {
//
//    return true;
//}

/**
 * Called when an event variable change has been made.
 * 
 * @param eventIndex Index of event.
 * @param varIndex Index of event variable.
 * @param oldValue Old EV value.
 * @param curValue Current EV value.
 */
void appEventVarChanged(uint8_t eventIndex, uint8_t varIndex, uint8_t oldValue, uint8_t curValue) {

    // Only interested in EV2 (varIndex 1),
    // and then only when EV1 (varIndex 0) is EV1_HAPPENING
    if (varIndex != 1 || getEV(eventIndex, 0) != EV1_HAPPENING) return;

    // EV2 curValue is Action/Happening number [1..8]
    uint8_t ah = curValue - 1;  // [0..7]

    // PM index
    pmx = ah >> 1;
    if (pmx >= NUM_PM) return;

    // Update happenings
    if (ah & 0b00000001) {
        atBHappenings[pmx] = eventIndex;
    } else {
        atAHappenings[pmx] = eventIndex;
    }
}

/**
 * Called when an event is removed.
 * 
 * @param eventIndex Index of event, or NO_INDEX for all events.
 */
void appEventRemoved(uint8_t eventIndex) {

    if (eventIndex  == NO_INDEX) {
        for (pmx = 0; pmx < NUM_PM; ++pmx) {
            atAHappenings[pmx] = NO_INDEX;
            atBHappenings[pmx] = NO_INDEX;
        }
    } else {
        for (pmx = 0; pmx < NUM_PM; ++pmx) {
            if (atAHappenings[pmx] == eventIndex) atAHappenings[pmx] = NO_INDEX;
            if (atBHappenings[pmx] == eventIndex) atBHappenings[pmx] = NO_INDEX;
        }
    }
}


// <editor-fold defaultstate="expanded" desc="Interrupt service routines">


/**
 * Performs regular application operations (called every millisecond).
 */
void appTimerIsr() {

    static uint8_t count = 0;

    // Set flag every UPDATE_MS.
    if (++count == PM_UPDATE_MS) {
        count = 0;
        updateAdccValues = true;
    }
}


// </editor-fold><|MERGE_RESOLUTION|>--- conflicted
+++ resolved
@@ -447,17 +447,10 @@
  * @note Final state is written to EEPROM.
  */
 static void stopMove(bool atTarget, bool events) {
-<<<<<<< HEAD
 
     pmState_t finalState;
     if (atTarget) {
 
-=======
-
-    pmState_t finalState;
-    if (atTarget) {
-
->>>>>>> 8a03bcaf
         finalState = pm->targetState;
 
         nvPMStatic_t nvStaticMode = readFlashCached8((flashAddr_t) &appNV.pmData[pmx].staticMode);
